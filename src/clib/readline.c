/*
 * Read input from the terminal.
 *
 * ----------------------------------------------------------------
 *
 * @begin[license]
 * Copyright (C) 2004-2007 Mojave Group, Caltech and HRL Laboratories, LLC
 *
 * This program is free software; you can redistribute it and/or
 * modify it under the terms of the GNU General Public License
 * as published by the Free Software Foundation; version 2
 * of the License.
 *
 * This program is distributed in the hope that it will be useful,
 * but WITHOUT ANY WARRANTY; without even the implied warranty of
 * MERCHANTABILITY or FITNESS FOR A PARTICULAR PURPOSE.  See the
 * GNU General Public License for more details.
 *
 * You should have received a copy of the GNU General Public License
 * along with this program; if not, write to the Free Software
 * Foundation, Inc., 51 Franklin Street, Fifth Floor, Boston, MA 02110-1301, USA.
 *
 * Additional permission is given to link this library with the
 * with the Objective Caml runtime, and to redistribute the
 * linked executables.  See the file LICENSE.OMake for more details.
 *
 * Author: Jason Hickey @email{jyh@cs.caltech.edu}
 * Modified by: Aleksey Nogin @email{nogin@metaprl.org}, @email{anogin@hrl.com}
 * @end[license]
 */
#include <stdio.h>
#include <caml/mlvalues.h>
#include <caml/alloc.h>
#include <caml/memory.h>
#include <caml/fail.h>
#include <caml/custom.h>
#include <caml/callback.h>

/*
 * XXX: HACK (nogin 02/28/07):
 * CAMLreturn with non-value types is wrong in 3.09.3 and later; CAMLreturnT was added in 3.09.4 and
 * 3.10 to address this, but in 3.09.3 we are out of luck!
 */
#ifndef CAMLreturnT
#define CAMLreturnT(type, result) do{ \
   type caml__temp_result = (result); \
   caml_local_roots = caml__frame; \
   return (caml__temp_result); \
}while(0)
#endif

#ifdef WIN32
#  include <caml/signals.h>
#  include <windows.h>
   /* Disable some of the warnings */
#  pragma warning( disable : 4100 4127 4505 4702 4996 4189)
#else
#  include <unistd.h>
#  include <string.h>
#  include <sys/types.h>
#  include <limits.h>

#  ifdef READLINE_ENABLED
#    include <readline/readline.h>
#    include <readline/history.h>
#  endif
#endif /* !WIN32 */

/*
 * Maximum number of characters in an input line. Defined by limits.h on Unix.
 */
#ifndef LINE_MAX
#define LINE_MAX                2048
#endif

/*
 * Prompts shouldn't be too wild.
 * In particular, they should be less than an average line length.
 */
#define MAX_PROMPT_LENGTH       70

/*
 * Maximum length of the history filename. Defined by limits.h on Unix.
 */
#ifndef PATH_MAX
#define PATH_MAX                2048
#endif

/*
 * Space for completions array.
 */
#define COMPLETION_LENGTH       10

/*
 * Name of the command completion callback.
 */
#ifdef READLINE_ENABLED
static char omake_filename_completion[] = "omake_filename_completion";
static char omake_command_completion[]  = "omake_command_completion";
#endif

/************************************************************************
 * Completions.
 */

/*
 * Linked list of filename completions.
 */
typedef struct _completion_info {
    /* Current directory (needed for filename completion) */
    char dir[PATH_MAX];

    /* List of completions */
    char **completions;
} CompletionInfo;

/*
 * Command completions use a callback.
 */
#ifdef READLINE_ENABLED
static char **readline_completion(char *omake_completion, const char *text)
{
    CAMLparam0();
    CAMLlocal2(request, response);
    char *namep, **completions;
<<<<<<< HEAD
    caml_root cb;
=======
>>>>>>> 021b2bad
    int i, length;

#ifdef WIN32
    /* This is bogus but temporary */
    (void) caml__dummy_request;
#endif

<<<<<<< HEAD
    /* Find the callback, abort if it doesn't exist */
    cb = caml_named_root(omake_completion);
    if(cb == 0 || caml_read_root(cb) == 0)
        CAMLreturnT(char **, 0);

    /* The callback returns an array of strings */
    request = caml_copy_string(text);
    response = caml_callback(caml_read_root(cb), request);

=======
    {
        /* Find the callback, abort if it doesn't exist */
        const value *callbackp = caml_named_value(omake_completion);
        if(callbackp == 0 || *callbackp == 0)
            CAMLreturnT(char **, 0);

        /* The callback returns an array of strings */
        request = caml_copy_string(text);
        response = caml_callback(*callbackp, request);
    }

>>>>>>> 021b2bad
    /* Copy the array of strings */
    length = Wosize_val(response);
    if(length == 0)
        CAMLreturnT(char **, 0);
    completions = malloc((length + 1) * sizeof(char *));
    if(completions == 0)
        CAMLreturnT(char **, 0);
    for(i = 0; i != length; i++) {
        namep = strdup(String_val(Field(response, i)));
        if(namep == 0)
            break;
        completions[i] = namep;
    }
    completions[i] = 0;
    CAMLreturnT(char **, completions);
}
#endif

/************************************************************************
 * Readline simulation for Win32.
 */

#ifdef WIN32

/*
 * Number of fields in the history.
 */
#define MAX_HISTORY_LENGTH      256

/*
 * Console modes.
 */
#define RAW_CONSOLE_MODE        (ENABLE_WINDOW_INPUT)
#define COOKED_CONSOLE_MODE     (ENABLE_ECHO_INPUT \
                                | ENABLE_LINE_INPUT\
                                | ENABLE_MOUSE_INPUT\
                                | ENABLE_PROCESSED_INPUT\
                                | ENABLE_WINDOW_INPUT)

/*
 * Number of events to read from the console.
 */
#define INPUT_COUNT             10


/*
 * A ReadLine-style buffer.
 * The buffer should be long enough to hold the input,
 * and the line terminator, and the string terminator.
 */
typedef struct _line_buffer {
    char buffer[LINE_MAX + 3];
    int length, index;
} LineBuffer;

typedef struct _readline {
    /* History */
    LineBuffer history[MAX_HISTORY_LENGTH];
    LineBuffer current;                 // The line being edited
    LineBuffer display;                 // What is displayed
    int start;                          // First line in the history
    int length;                         // Number of lines in the history
    int index;                          // Current line in the history
    int offset;                         // Base history offset
    char filename[PATH_MAX]; // Where is the history saved?

    /* Input processing */
    int escape;                         // Should next char be escaped?

    /* Prompts */
    char prompt[MAX_PROMPT_LENGTH];
    int prompt_length;

    /* Console information */
    int is_console;                     // Are we connected to a console?
    int force_prompt;                   // Force the prompt even if not a console
    HANDLE console_in;                  // Input console
    HANDLE console_out;                 // Screen buffer
    int x, y;                           // Original cursor position
    int w, h;                           // Total size of the window

    // Completion info
    CompletionInfo completion;
} ReadLine;

/*
 * The codes for each operation.
 */
typedef enum {
    CODE_SUCCESS,
    CODE_EOL,
    CODE_EOF
} ProcessCode;

/************************************************************************
 * Utilities.
 */
/*
 * Print an error message.
 */
static void print_error_code(const char *name, DWORD code)
{
    LPTSTR buffer;

    FormatMessage(FORMAT_MESSAGE_ALLOCATE_BUFFER | FORMAT_MESSAGE_FROM_SYSTEM,  // Format flags
                  NULL,                                                         // Location of the message
                  code,                                                         // Error code
                  MAKELANGID(LANG_NEUTRAL, SUBLANG_DEFAULT),                    // Language
                  (LPTSTR) &buffer,                                             // Message buffer
                  0,                                                            // Buffer size
                  NULL);                                                        // Arguments

    /* Print the message */
    fprintf(stderr, "%s: failed with code %d: %s\n", name, errno, buffer);
    fflush(stderr);
    LocalFree(buffer);
}

static void print_error(const char *name)
{
    print_error_code(name, GetLastError());
}

/************************************************************************
 * Operations on LineBuffers
 */

/*
 * Index positions.
 */
static int IndexOfNextWord(LineBuffer *linep)
{
    int index;

    index = linep->index;
    while(index < linep->length && linep->buffer[index] > ' ')
        index++;
    while(index < linep->length && linep->buffer[index] <= ' ')
        index++;
    return index;
}

static int IndexOfPrevWord(LineBuffer *linep)
{
    int index;

    index = linep->index;
    while(index && linep->buffer[index] <= ' ')
        index--;
    while(index && linep->buffer[index] > ' ')
        index--;
    return index;
}

/*
 * Move the cursor.
 */
static void LineMoveNextChar(LineBuffer *linep)
{
    if(linep->index != linep->length)
        linep->index++;
}

static void LineMovePrevChar(LineBuffer *linep)
{
    if(linep->index)
        linep->index--;
}

static void LineMoveFirstChar(LineBuffer *linep)
{
    linep->index = 0;
}

static void LineMoveLastChar(LineBuffer *linep)
{
    linep->index = linep->length;
}

static void LineMoveNextWord(LineBuffer *linep)
{
    linep->index = IndexOfNextWord(linep);
}

static void LineMovePrevWord(LineBuffer *linep)
{
    linep->index = IndexOfPrevWord(linep);
}

/*
 * Insert a char at the current position.
 */
static void LineInsertChar(LineBuffer *linep, char c)
{
    int amount;

    if(linep->index == LINE_MAX)
        return;

    /* Insert it */
    amount = linep->length - linep->index;
    memmove(linep->buffer + linep->index + 1, linep->buffer + linep->index, amount);
    linep->buffer[linep->index] = c;
    linep->index++;
    linep->length++;
}

/*
 * Delete characters between the current and the new index.
 */
static void LineDeleteRange(LineBuffer *linep, int index)
{
    int amount, remaining, tmp;

    if(index < linep->index) {
        tmp = index;
        index = linep->index;
        linep->index = tmp;
    }
    amount = index - linep->index;
    remaining = linep->length - index;
    memmove(linep->buffer + linep->index, linep->buffer + index, amount);
    linep->length -= amount;
}

static void LineDeletePrevChar(LineBuffer *linep)
{
    if(linep->index)
        LineDeleteRange(linep, linep->index - 1);
}

static void LineDeleteNextChar(LineBuffer *linep)
{
    if(linep->index < linep->length)
        LineDeleteRange(linep, linep->index + 1);
    else if(linep->index)
        LineDeleteRange(linep, linep->index - 1);
}

static void LineDeletePrevWord(LineBuffer *linep)
{
    LineDeleteRange(linep, IndexOfPrevWord(linep));
}

static void LineDeleteNextWord(LineBuffer *linep)
{
    LineDeleteRange(linep, IndexOfNextWord(linep));
}

static void LineDeleteToBOL(LineBuffer *linep)
{
    LineDeleteRange(linep, 0);
}

static void LineDeleteToEOL(LineBuffer *linep)
{
    linep->length = linep->index;
}

static void LineDeleteLine(LineBuffer *linep)
{
    linep->index = 0;
    linep->length = 0;
}

/*
 * Insert an EOL.
 */
static void LineInsertEOL(LineBuffer *linep)
{
    linep->buffer[linep->length] = '\r';
    linep->buffer[linep->length + 1] = '\n';
    linep->length += 2;
    linep->index = linep->length;
}

/************************************************************************
 * ReadLine operations.
 */

/*
 * Allocate a ReadLine struct.
 */
static ReadLine *AllocReadLine(int is_console, HANDLE console_in, HANDLE console_out)
{
    ReadLine *readp;

    /* Allocate and zero */
    readp = (ReadLine *) malloc(sizeof(ReadLine));
    if(readp) {
        memset(readp, 0, sizeof(ReadLine));
        readp->is_console = is_console;
        readp->console_in = console_in;
        readp->console_out = console_out;
        readp->offset = 1;
    }
    return readp;
}

/*
 * Copy the current line from the history.
 */
static void LoadFromHistory(ReadLine *readp)
{
    LineBuffer *linep;

    linep = readp->history + ((readp->start + readp->index) % MAX_HISTORY_LENGTH);
    readp->current = *linep;
}

/*
 * Set the console stats.
 */
static int ConsoleRaw(ReadLine *readp)
{
    CONSOLE_SCREEN_BUFFER_INFO info;
    int status;

    /* Set in raw mode */
    status = SetConsoleMode(readp->console_in, RAW_CONSOLE_MODE);
    if(status == 0) {
        print_error("SetConsoleMode");
        return -1;
    }
    status = SetConsoleMode(readp->console_out, ENABLE_PROCESSED_OUTPUT | ENABLE_WRAP_AT_EOL_OUTPUT);
    if(status == 0) {
        print_error("SetConsoleMode");
        return -1;
    }

    /* Remember where the cursor currently is */
    status = GetConsoleScreenBufferInfo(readp->console_out, &info);
    if(status == 0) {
        print_error("GetConsoleScreenBufferInfo");
        readp->x = 0;
        readp->y = 0;
        readp->w = 80;
        readp->h = 24;
    }
    else {
        readp->x = info.dwCursorPosition.X;
        readp->y = info.dwCursorPosition.Y;
        readp->w = info.dwSize.X;
        readp->h = info.dwSize.Y;
        if(readp->w <= 0)
            readp->w = 1;
        if(readp->h <= 0)
            readp->h = 1;
    }
    return 0;
}

/*
 * Set the console stats.
 */
static int ConsoleCooked(ReadLine *readp)
{
    int status;

    status = SetConsoleMode(readp->console_in, COOKED_CONSOLE_MODE);
    if(status == 0) {
        print_error("SetConsoleMode");
        return -1;
    }
    return 0;
}

/*
 * Move the cursor to the right index.
 */
static void UpdateCursor(ReadLine *readp, int index)
{
    int i, x, y;
    char *bufp;
    COORD pos;

    bufp = readp->current.buffer;
    x = readp->x;
    y = readp->y;
    for(i = 0; i != index; i++) {
        switch(bufp[i]) {
        case 0:
            break;
        case '\r':
            x = 0;
            break;
        case '\n':
            y++;
            break;
        case '\t':
            x = (x + 8) & ~7;
            break;
        default:
            x++;
            break;
        }
        if(x == readp->w) {
            x = 0;
            y++;
        }
        if(y == readp->h) {
            readp->y--;
            y = readp->h - 1;
        }
    }

    /* Set the cursor */
    pos.X = (SHORT) x;
    pos.Y = (SHORT) y;
    SetConsoleCursorPosition(readp->console_out, pos);
}

/*
 * Go to the next line in the history.
 */
static void ReadNextLine(ReadLine *readp)
{
    if(readp->index < readp->length)
        readp->index++;
    LoadFromHistory(readp);
}

static void ReadPrevLine(ReadLine *readp)
{
    if(readp->index > 0)
        readp->index--;
    LoadFromHistory(readp);
}

/*
 * Clear the screen.
 */
static void ReadClearScreen(ReadLine *readp)
{
    COORD pos;
    DWORD count;

    /* Flood the screen with whitespace */
    pos.X = 0;
    pos.Y = 0;
    count = readp->w * readp->h;
    FillConsoleOutputCharacter(readp->console_out, (TCHAR) ' ', count, pos, &count);

    /* Move the cursor and print the prompt */
    readp->x = 0;
    readp->y = 0;
    UpdateCursor(readp, 0);
    WriteFile(readp->console_out,
              readp->prompt,
              readp->prompt_length,
              &count,
              NULL);

    /* Move the standard cursor */
    readp->y = readp->prompt_length / readp->w;
    readp->x = readp->prompt_length % readp->w;
    UpdateCursor(readp, 0);
}

/*
 * Refresh the current line in the console.
 */
static void Refresh(ReadLine *readp)
{
    LineBuffer *old, *current;
    DWORD count;
    int end;

    old = &readp->display;
    current = &readp->current;

    /* Write to max of old and new lengths */
    if(current->length < old->length)
        end = old->length;
    else
        end = current->length;

    /* Copy the entire line, and pad with spaces */
    memcpy(old->buffer, current->buffer, current->length);
    memset(old->buffer + current->length, ' ', end - current->length);

    /* Write the data to the console */
    UpdateCursor(readp, 0);
    WriteFile(readp->console_out,               // Echo to the console
              old->buffer,                      // Data to write
              end,                              // Write all characters
              &count,                           // Number of bytes written
              NULL);                            // Not overlapped
    UpdateCursor(readp, current->index);
    old->index = current->index;
    old->length = current->length;
}

/************************************************************************
 * Processor.
 */

/*
 * Send the character to the current process.
 */
static ProcessCode process_char(ReadLine *readp, char c)
{
    LineBuffer *linep;
    ProcessCode code;

    code = CODE_SUCCESS;
    linep = &readp->current;
    if(readp->escape) {
        readp->escape = 0;
        LineInsertChar(linep, c);
    }
    else {
        switch(c) {
        case 0:
            break;
        case 'A'-'@':
            LineMoveFirstChar(linep);
            break;
        case 'B'-'@':
            LineMovePrevChar(linep);
            break;
        case 'D'-'@':
            code = CODE_EOF;
            break;
        case 'E'-'@':
            LineMoveLastChar(linep);
            break;
        case 'F'-'@':
            LineMoveNextChar(linep);
            break;
        case 'H'-'@':
            LineDeletePrevChar(linep);
            break;
        case 'K'-'@':
            LineDeleteToEOL(linep);
            break;
        case 'L'-'@':
            ReadClearScreen(readp);
            break;
        case 'P'-'@':
            ReadPrevLine(readp);
            break;
        case 'N'-'@':
            ReadNextLine(readp);
            break;
        case 'V'-'@':
            readp->escape = 1;
            break;
        case 'W'-'@':
            LineDeletePrevWord(linep);
            break;
        case 'X'-'@':
        case 'C'-'@':
            LineDeleteLine(linep);
            break;
        case 127:
            LineDeleteNextChar(linep);
            break;
        case '\n':
        case '\r':
            LineInsertEOL(linep);
            code = CODE_EOL;
            break;
        case '\\'-'@':
        case 'Z'-'@':
            break;
        default:
            LineInsertChar(linep, c);
            break;
        }
    }
    Refresh(readp);
    return code;
}

/*
 * Input loop.
 */
static ProcessCode processor(ReadLine *readp)
{
    INPUT_RECORD input[INPUT_COUNT];
    INPUT_RECORD *event;
    KEY_EVENT_RECORD *key;
    ProcessCode code;
    int status;
    DWORD count, i;
    char c;

    /* Input loop */
    while(1) {
        caml_enter_blocking_section();
        status = ReadConsoleInput(readp->console_in, input, INPUT_COUNT, &count);
        caml_leave_blocking_section();
        if(status == 0) {
            print_error("ReadConsoleInput");
            return CODE_EOF;
        }

        /* Perform each event */
        for(i = 0; i != count; i++) {
            event = &input[i];
            switch(event->EventType) {
            case KEY_EVENT:
                /* Send the key to the process */
                key = &event->Event.KeyEvent;
                c = key->uChar.AsciiChar;
                if(key->bKeyDown) {
                    code = process_char(readp, c);
                    if(code != CODE_SUCCESS)
                        return code;
                }
                break;
            case MOUSE_EVENT:
            case WINDOW_BUFFER_SIZE_EVENT:
            case MENU_EVENT:
            case FOCUS_EVENT:
            default:
                break;
            }
        }
    }
}

/*
 * Read in cooked mode.
 */
static void readline_cooked(ReadLine *readp)
{
    char *s;

    caml_enter_blocking_section();
    s = fgets(readp->current.buffer, LINE_MAX, stdin);
    caml_leave_blocking_section();
    if(s == 0)
        caml_raise_end_of_file();
    readp->current.length = strlen(readp->current.buffer);
}

/*
 * Read in raw console mode.
 */
static void readline_raw(ReadLine *readp)
{
    /* Process in raw mode */
    ConsoleRaw(readp);
    processor(readp);
    ConsoleCooked(readp);
}

/*
 * Once reading is done, reset all the buffers.
 */
static void readline_done(ReadLine *readp)
{
    LineBuffer *linep;
    char *strp;
    int i, c;

    /* Copy the current line to the history */
    linep = readp->history + ((readp->start + readp->length) % MAX_HISTORY_LENGTH);
    *linep = readp->current;

    /* Do not include the eol in the history */
    strp = linep->buffer;
    i = linep->length;
    while(i > 0) {
        c = strp[i - 1];
        if(c == '\n' || c == '\r')
            i--;
        else
            break;
    }
    strp[i] = 0;
    linep->length = i;
    linep->index = i;

    /* Scroll the history if the line is nonempty */
    if(i) {
        if(readp->length < MAX_HISTORY_LENGTH - 1)
            readp->length++;
        else {
            readp->start = (readp->start + 1) % MAX_HISTORY_LENGTH;
            readp->offset++;
        }
        readp->index = readp->length;
    }

    /* Clear the next line in the history */
    linep = readp->history + ((readp->start + readp->length) % MAX_HISTORY_LENGTH);
    linep->index = 0;
    linep->length = 0;

    /* Clear the display buffer */
    linep = &readp->display;
    linep->index = 0;
    linep->length = 0;

    /* Data is copied from the current buffer */
    linep = &readp->current;
    linep->index = 0;
}

/*
 * Read a line from the console.
 */
static void readline(ReadLine *readp, const char *promptp)
{
    int len;

    /* Get the prompt */
    len = strlen(promptp);
    if(len > sizeof(readp->prompt) - 1)
        len = sizeof(readp->prompt) - 1;
    memcpy(readp->prompt, promptp, len);
    readp->prompt[len] = 0;
    readp->prompt_length = len;

    /* Display the prompt */
    if(readp->is_console || readp->force_prompt) {
        printf("%s", readp->prompt);
        fflush(stdout);
    }

    /* Read the input line */
    if(readp->is_console)
        readline_raw(readp);
    else
        readline_cooked(readp);

    /* Add this line to the history */
    readline_done(readp);
}

/*
 * Load the history from a file.
 */
static int do_readline_load_history(ReadLine *readp, const char *filenamep)
{
    char line[LINE_MAX + 32];
    LineBuffer *linep;
    FILE *filep;
    char *strp;

    if(strlen(filenamep) >= PATH_MAX)
        return -1;
    strcpy(readp->filename, filenamep);
    if((filep = fopen(filenamep, "r")) == NULL)
        return -1;

    while(fgets(line, sizeof(line) - 1, filep)) {
        /* Skip over the line number */
        strp = line;
        while(isspace(*strp))
            strp++;
        while(isdigit(*strp))
            strp++;
        while(isspace(*strp))
            strp++;

        /* Copy into a line buffer */
        linep = readp->history + ((readp->start + readp->length) % MAX_HISTORY_LENGTH);
        linep->length = strlen(strp);
        if(linep->length == 0)
            continue;
        if(linep->length > LINE_MAX)
            linep->length = LINE_MAX;
        else
            linep->length--;
        memcpy(linep->buffer, strp, linep->length);
        linep->index = linep->length;

        /* Now scroll the history */
        if(readp->length < MAX_HISTORY_LENGTH - 1)
            readp->length++;
        else {
            readp->start = (readp->start + 1) % MAX_HISTORY_LENGTH;
            readp->offset++;
        }
        readp->index = readp->length;
    }
    fclose(filep);
    return 0;
}

/*
 * Save the history to a file.
 */
static int do_readline_save_history(ReadLine *readp)
{
    int i, offset, start, length;
    LineBuffer *linep;
    FILE *filep;

    if(*readp->filename == 0)
        return -1;
    if((filep = fopen(readp->filename, "w")) == NULL)
        return -1;

    offset = readp->offset;
    start = readp->start;
    length = readp->length;
    for(i = 0; i < length; i++) {
        linep = readp->history + ((start + i) % MAX_HISTORY_LENGTH);
        linep->buffer[linep->length] = 0;
        fprintf(filep, "%5d %s\n", offset + i, linep->buffer);
    }

    fclose(filep);
    return 0;
}

/************************************************************************
 * Main routines.
 */

/*
 * Only one readline buffer.
 */
static ReadLine *readp;

/*
 * Is input a tty?
 */
value omake_isatty(value v_unit)
{
    return Val_int(readp->is_console);
}

value omake_is_interactive(value v_unit)
{
    return Val_int(readp->is_console || readp->force_prompt);
}

value omake_readline_flush(value v_unit)
{
    return Val_unit;
}

/*
 * Some of these history functions can be implemented.
 */
value omake_where_history(value v_unit)
{
    return Val_int(readp->offset + readp->length);
}

value omake_readline_load_file(value v_file)
{
    do_readline_load_history(readp, String_val(v_file));
    return Val_unit;
}

value omake_readline_save_file(value v_unit)
{
    do_readline_save_history(readp);
    return Val_unit;
}

value omake_readline_set_length(value v_length)
{
    return Val_unit;
}

value omake_readline_set_directory(value v_dir)
{
    return Val_unit;
}

value omake_readline_history(value v_unit)
{
    int i, length, start, offset;
    char store[MAX_HISTORY_LENGTH][100];
    char *data[MAX_HISTORY_LENGTH + 1];
    char *strp;
    LineBuffer *linep;

    start = readp->start;
    length = readp->length;
    offset = readp->offset;
    for(i = 0; i < length; i++) {
        linep = readp->history + ((start + i) % MAX_HISTORY_LENGTH);
        strp = store[i];
        sprintf(strp, "%-5d %.70s", i + offset, linep->buffer);
        data[i] = strp;
    }
    data[i] = 0;
    return caml_copy_string_array((char const **) data);
}

/*
 * Force the prompt anyway.
 */
value omake_interactive(value v_bool)
{
    int interactive = Int_val(v_bool);
    if(interactive)
        readp->force_prompt = 1;
    else {
        readp->is_console = 0;
        readp->force_prompt = 0;
    }
    return Val_unit;
}

/*
 * Read an entire line from the input.
 */
value omake_readline(value v_prompt)
{
    LineBuffer *linep;
    value v_str;

    /* Get the line */
    readline(readp, String_val(v_prompt));

    /* Copy it to a string */
    linep = &readp->current;
    v_str = caml_alloc_string(linep->length);
    memcpy(String_val(v_str), linep->buffer, linep->length);

    /* Reset the current buffer */
    linep->index = 0;
    linep->length = 0;
    return v_str;
}

/*
 * Read a single character from the input.
 */
value omake_readstring(value v_prompt, value v_buf, value v_off, value v_len)
{
    LineBuffer *linep;
    int off, len, amount;
    char *buf, *prompt;

    /* If the buffer is empty, read the next line */
    prompt = String_val(v_prompt);
    linep = &readp->current;
    if(linep->index == linep->length) {
        linep->index = 0;
        linep->length = 0;
        readline(readp, prompt);
    }

    /* Get as much as possible */
    buf = String_val(v_buf);
    off = Int_val(v_off);
    len = Int_val(v_len);
    amount = linep->length - linep->index;
    if(amount > len)
        amount = len;
    memcpy(buf + off, linep->buffer + linep->index, amount);
    linep->index += amount;
    return Val_int(amount);
}

/*
 * Attach to the console.
 */
value omake_readline_init(value v_unit)
{
    HANDLE c_stdin, c_stdout, handle;
    DWORD status, mode;
    int is_console;

    /* Get the stdin handle */
    c_stdin = GetStdHandle(STD_INPUT_HANDLE);
    c_stdout = GetStdHandle(STD_OUTPUT_HANDLE);
    if(c_stdin == INVALID_HANDLE_VALUE || c_stdout == INVALID_HANDLE_VALUE)
        caml_failwith("omake_readline_init: no standard channels");

    /* Check if it is a console */
    is_console = 1;
    status = GetConsoleMode(c_stdin, &mode);
    if(status) {
        /* Make sure output is to the console */
        handle = CreateFile("CONOUT$",
                            GENERIC_READ | GENERIC_WRITE,
                            FILE_SHARE_READ | FILE_SHARE_WRITE,
                            NULL,
                            OPEN_EXISTING,
                            FILE_ATTRIBUTE_NORMAL,
                            NULL);
        if(handle == INVALID_HANDLE_VALUE)
            is_console = 0;
        else
            c_stdout = handle;
    }
    else
        is_console = 0;

    /* Good, we have a console */
    readp = AllocReadLine(is_console, c_stdin, c_stdout);
    return Val_unit;
}

#else /* !WIN32 */

/************************************************************************
 * Unix readline interface.
 */

#ifdef RL_PROMPT_START_IGNORE
#define INVIS_START RL_PROMPT_START_IGNORE
#define INVIS_END   RL_PROMPT_END_IGNORE
#else
#define INVIS_START '\001'
#define INVIS_END   '\002'
#endif

/*
 * Input state.
 */
typedef struct _readline {
    /* Console info */
    int console_in;
    int is_console;

    /* Prompts */
    char * prompt;
    int prompt_size;
    int force_prompt;

    /* Buffered data */
    char * buffer;
    int buffer_size;
    int index;
    int length;

    /* Current directory */
    char dir[PATH_MAX];
} ReadLine;

/*
 * Allocate the struct.
 */
static ReadLine *AllocReadLine(int is_console, int console_in)
{
    ReadLine *readp;

    /* Allocate */
    readp = (ReadLine *) malloc(sizeof(ReadLine));
    if(readp == NULL)
        caml_failwith("AllocReadLine: out of memory");
    memset(readp, 0, sizeof(ReadLine));

    /* Initialize */
    readp->buffer = malloc(LINE_MAX);
    if (readp->buffer == NULL)
        caml_failwith("AllocReadLine: out of memory");
    readp->buffer_size = LINE_MAX;

    readp->prompt = malloc(MAX_PROMPT_LENGTH);
    if (readp->prompt == NULL)
        caml_failwith("AllocReadLine: out of memory");
    readp->prompt_size = MAX_PROMPT_LENGTH;

    readp->console_in = console_in;
    readp->is_console = is_console;
    readp->dir[0] = '/';
    return readp;
}

/*
 * Read in cooked mode.
 */
static void readline_cooked(ReadLine *readp)
{
    if(readp->is_console || readp->force_prompt) {
        printf("%s", readp->prompt);
        fflush(stdout);
    }
    if(fgets(readp->buffer, readp->buffer_size, stdin) == NULL)
        readp->length = 0;
    else
        readp->length = strlen(readp->buffer);
}

/*
 * Read in raw console mode.
 */
#ifdef READLINE_ENABLED
static void readline_raw(ReadLine *readp)
{
    char *linep, *expansion = NULL;
    int length, result;

  prompt:
#ifdef READLINE_GNU
    rl_on_new_line();
#endif
    linep = readline(readp->prompt);
    if(linep && *linep && (readp->is_console || readp->force_prompt)) {
        /* Perform a history expansion */
        result = history_expand(linep, &expansion);
        free(linep);

        switch(result) {
        case 0:
            /* No expansion */
            break;
        case 1:
            /* There was an expansion */
            printf("%s\n", expansion);
            fflush(stdout);
            break;
        case 2:
            /* Display, but do not execute */
            printf("%s\n", expansion);
            fflush(stdout);
            free(expansion);
            goto prompt;
        default:
            /* There was an error during expansion */
            printf("History expansion failed\n");
            fflush(stdout);
            free(expansion);
            goto prompt;
        }

        /* Successful expansion */
        add_history(expansion);
        length = strlen(expansion);
        if(length >= readp->buffer_size) {
            char *new_buffer = malloc(length + 1);
            if(new_buffer == NULL)
                caml_failwith("readline_raw: out of memory");
            free(readp->buffer);
            readp->buffer = new_buffer;
            readp->buffer_size = length + 1;
        }
        memcpy(readp->buffer, expansion, length);
        readp->buffer[length] = '\n';
        readp->length = length + 1;
        free(expansion);
    }
    else if(linep) {
        free(linep);
        readp->buffer[0] = '\n';
        readp->length = 1;
    }
    else
        readp->length = 0;
}
#else /* !READLINE_ENABLED */
#define readline_raw readline_cooked
#endif /* !READLINE_ENABLED */

/*
 * Read a line from the console.
 */
static void do_readline(ReadLine *readp, const char *promptp)
{
    int i;

    /* Get the prompt */
    int is_vis = 1, vis_length = 0;
    int last_vis[3] = {0,0,0}, vis_ind = 0;
#ifdef RL_PROMPT_START_IGNORE
    int copy_markers = readp -> is_console;
#else
#define copy_markers 0
#endif
    for(i = 0; *promptp; promptp++) {
        if (i == readp->prompt_size - 1) {
            /* Ran out of memory, allocate bigger buffer */
            char * old_prompt = readp->prompt;
            int new_size = readp->prompt_size * 2;
            readp->prompt = malloc(new_size);
            if (readp->prompt == NULL) {
                readp->prompt = old_prompt;
                caml_failwith("do_readline: out of memory");
            } else {
                memcpy(readp->prompt, old_prompt, i);
                free(old_prompt);
                readp->prompt_size = new_size;
            }
        }
        if (*promptp == INVIS_START)
            is_vis = 0;
        if (is_vis) {
            vis_length++;
            if (vis_length == MAX_PROMPT_LENGTH + 1) {
                /* We just ran out */
                readp->prompt[last_vis[0]] = '.';
                readp->prompt[last_vis[1]] = '.';
                readp->prompt[last_vis[2]] = '.';
            }
        }

        if (((!is_vis) || (vis_length <= MAX_PROMPT_LENGTH))
                && (copy_markers
                    || ((*promptp != INVIS_START) && (*promptp != INVIS_END)))) {
            if (is_vis)
                last_vis[vis_ind++ % 3] = i;
            readp->prompt[i++] = *promptp;
        }
        if (*promptp == INVIS_END)
            is_vis = 1;
    }
    readp->prompt[i] = 0;

    /* Read the input line */
    if(readp->is_console)
        readline_raw(readp);
    else
        readline_cooked(readp);
    readp->index = 0;
}

/*
 * History file and length.
 */
#ifdef READLINE_ENABLED
static char readline_file[2048];
static int readline_length;
#endif

static void do_readline_load_file(const char *filep)
{
#ifdef READLINE_ENABLED
    /* Check the length */
    if(strlen(filep) >= sizeof(readline_file))
        caml_invalid_argument("omake_readline_file: filename is too long");

    /* If the file has changed, load the file */
    if(strcmp(readline_file, filep)) {
        strcpy(readline_file, filep);
        read_history(readline_file);
    }
#endif /* READLINE_ENABLED */
}

static void do_readline_save_file()
{
#ifdef READLINE_ENABLED
    if(*readline_file)
        write_history(readline_file);
#endif /* READLINE_ENABLED */
}

static void do_readline_set_length(int length)
{
#ifdef READLINE_ENABLED
    /* If the length has changed, stifle the history */
    if(length != readline_length) {
        readline_length = length;
        stifle_history(readline_length);
    }
#endif /* READLINE_ENABLED */
}

/************************************************************************
 * Completion functions.
 */
static ReadLine *readp;

#ifdef READLINE_ENABLED
/*
 * Flatten the list.
 */
static char **readline_completion_matches(const char *text, int first, int last)
{
    char **matches;
    int amount;

    /* Sanity checking */
    amount = last - first;
    if(amount <= 0 || amount >= LINE_MAX)
        return NULL;

    /* Three kinds of completion */
    if(first == 0)
        matches = readline_completion(omake_command_completion, text);
    else
        matches = readline_completion(omake_filename_completion, text);
    return matches;
}

#endif /* READLINE_ENABLED */

/************************************************************************
 * Public functions.
 */

/*
 * Is input a tty?
 */
value omake_isatty(value v_unit)
{
    return Val_int(readp->is_console);
}

value omake_is_interactive(value v_unit)
{
    return Val_int(readp->is_console || readp->force_prompt);
}

value omake_readline_flush(value v_unit)
{
    if(readp->is_console)
        fflush(stdin);
    return Val_unit;
}

value omake_where_history(value v_unit)
{
    int i;
#ifdef READLINE_ENABLED
    i = history_base + history_length;
#else
    i = 1;
#endif
    return Val_int(i);
}

value omake_readline_load_file(value v_file)
{
    do_readline_load_file(String_val(v_file));
    return Val_unit;
}

value omake_readline_save_file(value v_unit)
{
    do_readline_save_file();
    return Val_unit;
}

value omake_readline_set_length(value v_length)
{
    do_readline_set_length(Int_val(v_length));
    return Val_unit;
}

value omake_readline_set_directory(value v_dir)
{
    /* Copy the current directory */
    strncpy(readp->dir, String_val(v_dir), PATH_MAX - 1);
    readp->dir[PATH_MAX - 1] = 0;
    return Val_unit;
}

value omake_readline_history(value v_unit)
{
#ifdef READLINE_ENABLED
    char *data[history_length + 1];
    char entries[history_length][80];
    int i;

#ifdef READLINE_GNU
    HIST_ENTRY **the_list;
    the_list = history_list();
    i = 0;
    if(the_list) {
        while(the_list[i]) {
            data[i] = entries[i];
            sprintf(data[i], "%-5d %.70s", i + history_base, the_list[i]->line);
            data[i][79] = 0;
            i++;
        }
    }
    data[i] = 0;
#else /* !READLINE_GNU */
    /*
     * BSD readline doesn't have history_list, or any way to get the complete
     * history in one call.
     */
    for(i = 0; i < history_length; i++) {
        HIST_ENTRY *entryp;
        entryp = history_get(history_base + i);
        if(entryp == 0)
            break;
        data[i] = entries[i];
        sprintf(data[i], "%-5d %.70s", i + history_base, entryp->line);
        data[i][79] = 0;
    }
    data[i] = 0;
#endif /* !READLINE_GNU */
#else /* !READLINE_ENABLED */
    char *data[1];
    data[0] = 0;
#endif /* !READLINE_ENABLED */
    return caml_copy_string_array((char const **) data);
}

/*
 * Force the prompt anyway.
 */
value omake_interactive(value v_bool)
{
    int interactive = Int_val(v_bool);
    if(interactive)
        readp->force_prompt = 1;
    else {
        readp->is_console = 0;
        readp->force_prompt = 0;
    }
    return Val_unit;
}

/*
 * Read an entire line from the input.
 */
value omake_readline(value v_prompt)
{
    value v_str;

    /* Get the line */
    do_readline(readp, String_val(v_prompt));

    /* Copy it to the buffer */
    v_str = caml_alloc_string(readp->length);
    memcpy(Bp_val(v_str), readp->buffer, readp->length);

    /* Reset the current buffer */
    readp->index = 0;
    readp->length = 0;
    return v_str;
}

/*
 * Read a single character from the input.
 */
value omake_readstring(value v_prompt, value v_buf, value v_off, value v_len)
{
    int off, len, amount;
    char *buf;
    const char *prompt;

    /* If the buffer is empty, read the next line */
    prompt = String_val(v_prompt);
    if(readp->index == readp->length) {
        readp->index = 0;
        readp->length = 0;
        do_readline(readp, prompt);
    }

    /* Get as much as possible */
    buf = Bp_val(v_buf);
    off = Int_val(v_off);
    len = Int_val(v_len);
    amount = readp->length - readp->index;
    if(amount > len)
        amount = len;
    memcpy(buf + off, readp->buffer + readp->index, amount);
    readp->index += amount;
    return Val_int(amount);
}

/*
 * Attach to the console.
 */
value omake_readline_init(value v_unit)
{
    readp = AllocReadLine(isatty(0), 0);
#ifdef READLINE_ENABLED
    using_history();
    rl_attempted_completion_function = readline_completion_matches;
    rl_completion_append_character = 0;
#endif
    return Val_unit;
}

#endif /* !WIN32 */

value omake_rl_prompt_wrappers(value v_unit) {
    CAMLparam1(v_unit);
    CAMLlocal1(buf);

#ifdef INVIS_START
    {
        char begin[2] = { INVIS_START, 0};
        char end  [2] = { INVIS_END, 0};
        CAMLlocal2(s1, s2);
        s1 = caml_copy_string(begin);
        s2 = caml_copy_string(end);
        buf = caml_alloc_tuple(2);
        caml_initialize_field(buf, 0, s1);
        caml_initialize_field(buf, 1, s2);
    }
#else /* INVIS_START */
    {
        CAMLlocal1(emptystr);
        emptystr = caml_copy_string("");
        buf = caml_alloc_tuple(2);
        caml_initialize_field(buf, 0, emptystr);
        caml_initialize_field(buf, 1, emptystr);
    }
#endif /* INVIS_START */
    CAMLreturn(buf);
}

/*
 * vim:tw=100:ts=4:et:sw=4:cin
 */<|MERGE_RESOLUTION|>--- conflicted
+++ resolved
@@ -123,10 +123,6 @@
     CAMLparam0();
     CAMLlocal2(request, response);
     char *namep, **completions;
-<<<<<<< HEAD
-    caml_root cb;
-=======
->>>>>>> 021b2bad
     int i, length;
 
 #ifdef WIN32
@@ -134,17 +130,6 @@
     (void) caml__dummy_request;
 #endif
 
-<<<<<<< HEAD
-    /* Find the callback, abort if it doesn't exist */
-    cb = caml_named_root(omake_completion);
-    if(cb == 0 || caml_read_root(cb) == 0)
-        CAMLreturnT(char **, 0);
-
-    /* The callback returns an array of strings */
-    request = caml_copy_string(text);
-    response = caml_callback(caml_read_root(cb), request);
-
-=======
     {
         /* Find the callback, abort if it doesn't exist */
         const value *callbackp = caml_named_value(omake_completion);
@@ -156,7 +141,6 @@
         response = caml_callback(*callbackp, request);
     }
 
->>>>>>> 021b2bad
     /* Copy the array of strings */
     length = Wosize_val(response);
     if(length == 0)
