--- conflicted
+++ resolved
@@ -332,21 +332,6 @@
    venv.venv_inner.venv_globals
 
 
-<<<<<<< HEAD
-let venv_protect venv f =
-  let g = venv_globals venv in
-  Lm_thread.Mutex.lock g.venv_mutex;
-  try
-    let r = f() in
-    Lm_thread.Mutex.unlock g.venv_mutex;
-    r
-  with
-    | exn ->
-        Lm_thread.Mutex.unlock g.venv_mutex;
-        raise exn
-
-
-=======
 let venv_protect globals f =
   Lm_thread.Mutex.lock globals.venv_mutex;
   try
@@ -381,7 +366,6 @@
     )
 
 
->>>>>>> 6aedaf4b
 let venv_incr_version venv f =
   (* At present, this function needs to be called when any change is done that
      may affect target_is_buildable(_proper), i.e. the addition of implicit,
@@ -389,11 +373,7 @@
    *)
   let g = venv_globals venv in
   venv_protect
-<<<<<<< HEAD
-    venv
-=======
     g
->>>>>>> 6aedaf4b
     (fun () ->
        g.venv_version <- g.venv_version + 1;
        g.venv_parent <- None;
@@ -788,45 +768,6 @@
  * and the cache is flushed whenever an implicit rule is added.
  *)
 
-<<<<<<< HEAD
-let venv_add_target_is_buildable venv target flag =
-   let globals = venv.venv_inner.venv_globals in
-   (* check whether we can back-propagate *)
-   venv_protect
-     venv
-     (fun () ->
-        match globals.venv_parent with
-          | Some(pglobals, pversion) when pversion = pglobals.venv_version ->
-              let tab = 
-                Omake_node.NodeTable.add 
-                  pglobals.venv_target_is_buildable target flag in
-              pglobals.venv_target_is_buildable <- tab;
-              globals.venv_target_is_buildable <- tab
-          | _ ->
-              globals.venv_target_is_buildable <- 
-                Omake_node.NodeTable.add globals.venv_target_is_buildable
-                                         target flag
-     )
-
-let venv_add_target_is_buildable_proper venv target flag =
-   (* check whether we can back-propagate *)
-  let globals = venv.venv_inner.venv_globals in
-  venv_protect
-    venv
-    (fun () ->
-       match globals.venv_parent with
-         | Some(pglobals, pversion) when pversion = pglobals.venv_version ->
-             let tab = 
-               Omake_node.NodeTable.add 
-                 pglobals.venv_target_is_buildable_proper target flag in
-             pglobals.venv_target_is_buildable_proper <- tab;
-             globals.venv_target_is_buildable_proper <- tab
-         | _ ->
-             globals.venv_target_is_buildable_proper <-
-               Omake_node.NodeTable.add globals.venv_target_is_buildable_proper
-                                        target flag
-    )
-=======
 let lookup_target_dir_in g dir =
   try
     Omake_node.DirTable.find g.venv_target_dirs dir
@@ -977,7 +918,6 @@
           | None ->
               add globals
      )
->>>>>>> 6aedaf4b
 
 let venv_add_explicit_targets venv rules =
    venv_incr_version
@@ -989,16 +929,6 @@
               _
             } = globals
         in
-<<<<<<< HEAD
-        let cache =
-          List.fold_left (fun cache erule ->
-            Omake_node.NodeTable.add cache erule.rule_target true) cache rules
-        in
-        let cache_proper =
-          List.fold_left (fun cache erule ->
-            Omake_node.NodeTable.add cache erule.rule_target true) cache_proper rules
-        in
-=======
         let add cache erule =
           let dir = Omake_node.Node.dir erule.rule_target in
           let tdir = lookup_target_dir_in globals dir in
@@ -1007,7 +937,6 @@
           add_target_to cache tdir file nkind true in
         let cache = List.fold_left add cache rules in
         let cache_proper = List.fold_left add cache_proper rules in
->>>>>>> 6aedaf4b
         globals.venv_target_is_buildable <- cache;
         globals.venv_target_is_buildable_proper <- cache_proper
      )
@@ -1017,13 +946,8 @@
      venv
      (fun () ->
         let globals = venv.venv_inner.venv_globals in
-<<<<<<< HEAD
-        globals.venv_target_is_buildable <- Omake_node.NodeTable.empty;
-        globals.venv_target_is_buildable_proper <- Omake_node.NodeTable.empty
-=======
         globals.venv_target_is_buildable <- TargetMap.empty;
         globals.venv_target_is_buildable_proper <- TargetMap.empty
->>>>>>> 6aedaf4b
      )
 
 (*
