--- conflicted
+++ resolved
@@ -575,57 +575,8 @@
               with
                   Unix.Unix_error _
                 | Sys_error _ ->
-<<<<<<< HEAD
-                     { nmemo_stats = NoStats;
-                       nmemo_digest = None
-                     }
-            in
-               cache.cache_nodes <- Omake_node.NodeTable.add nodes node nmemo;
-               nmemo.nmemo_digest
-  )
-
-(*
- * Return just the Unix stat information.
- * Avoid taking a full digest in this case.
- *)
-let stat_unix_simple stats =
-   match stats with
-      FreshStats stats
-    | PartialStats stats ->
-         stats
-    | NoStats ->
-         raise Not_found
-    | OldStats _ ->
-         raise (Invalid_argument "Omake_cache.stat_unix_simple")
-
-let do_stat_unix cache node =
-   let name = Omake_node.Node.fullname node in
-   let nmemo =
-      try
-         let stats = Unix.LargeFile.stat name in
-            if stats.Unix.LargeFile.st_kind = Unix.S_DIR then
-               { nmemo_stats = FreshStats stats;
-                 nmemo_digest = squash_stat
-               }
-            else begin
-               cache.cache_file_stat_count <- succ cache.cache_file_stat_count;
-               { nmemo_stats = PartialStats stats;
-                 nmemo_digest = None
-               }
-            end
-      with
-         Unix.Unix_error _
-       | Sys_error _ ->
-            { nmemo_stats  = NoStats;
-              nmemo_digest = None
-            }
-   in
-      cache.cache_nodes <- Omake_node.NodeTable.add cache.cache_nodes node nmemo;
-      stat_unix_simple nmemo.nmemo_stats
-=======
                      None
             )
->>>>>>> 04a9ab27
 
 let stat_unix_node cache ~force node =
   (* We used to cache this information, but don't do this anymore. Hence,
